--- conflicted
+++ resolved
@@ -148,12 +148,8 @@
     codebook: np.array
     rolonies: pd.DataFrame
     GT_voxels: Optional[list] = None  # list of length J.
-<<<<<<< HEAD
-    GT_meshes: Optional[list] = None  # list of length J.
-=======
     GT_meshes: Optional[list] = None  # list of (vertices,faces) of length J
     units: Optional[str] = None # information about voxel units,
->>>>>>> 6b02a351
 
     def __post_init__(self):
         self.n_spots=len(self.rolonies)
@@ -213,16 +209,12 @@
                 ds=np.array(self.GT_voxels[nm]).astype(np.int)
                 f.create_dataset('GT_voxels/'+nm,data=ds)
             f.create_group('GT_meshes')
-<<<<<<< HEAD
             self.v_list = [mesh.vertices for mesh in self.GT_meshes]
             self.f_list = [mesh.faces for mesh in self.GT_meshes]
             for i, (vertices,faces) in enumerate(zip(self.v_list, self.f_list)):
                 f.create_dataset('GT_meshes/'+str(i)+'/vertices', data = vertices)
                 f.create_dataset('GT_meshes/'+str(i)+'/faces', data = faces)
 
-=======
-            raise NotImplementedError # for gt meshes!
->>>>>>> 6b02a351
 
     def create_new_benchmark_with_more_rolonies(self,df):
         df=df.copy()
