import h5py
import dataclasses
import numpy as np
import collections
import pandas as pd
import scipy as sp
import scipy.spatial
from typing import Optional
import tqdm
from .. import misc
from . import simulations
from . import locsdf

@dataclasses.dataclass
class RolonyFPFNResult:
    fn:int
    fp:int
    fn_indices:np.array
    fp_indices:np.array
    fn_rolonies:pd.DataFrame
    fp_rolonies:pd.DataFrame
    agreement_rolonies:pd.DataFrame


@dataclasses.dataclass
class BarcodePairing:
    pairing_list:np.array

    def __post_init__(self):
        self.book1_lookup=collections.defaultdict(set)
        self.book2_lookup=collections.defaultdict(set)

        for i,j in self.pairing_list:
            self.book1_lookup[i].add(j)
            self.book2_lookup[j].add(i)

        self.book1_matches=np.array([len(self.book1_lookup[j]) for j in self.book1_lookup])
        self.book2_matches=np.array([len(self.book2_lookup[j]) for j in self.book2_lookup])


        self.codes_in_book1_which_are_matched=np.unique(list(set.union(*self.book2_lookup.values())))
        self.codes_in_book2_which_are_matched=np.unique(list(set.union(*self.book1_lookup.values())))

        if len(self.pairing_list)>0:
            self.book1_maps_unambiguously = (np.max(self.book1_matches)<=1)
            self.book2_maps_unambiguously = (np.max(self.book2_matches)<=1)
        else:
            self.book1_maps_unambiguously = True
            self.book2_maps_unambiguously = True


@dataclasses.dataclass
class BarcodeFPFNResult:
    fn:int
    fp:int
    fdr:float
    dr:float
    barcode_pairing:BarcodePairing
    true_detects:int

    def __repr__(self):
        return f'[barcode comparison: false positives={self.fp}, dr={self.dr*100:04.1f} ({self.true_detects} detects)%]'

def codebook_comparison(codebook,other_codebook,tolerated_error=0,strict=False):
    '''
    Attempt to match each code in codebook with a code in other_codebook,
    up to a tolerated error level.

    If strict=False and the entries of a barcode has nans in it,
    we don't consider disagreements there to be errors (just missingness).
    '''

    R,C,J=codebook.shape


    codebook=codebook.astype(np.float)
    other_codebook=other_codebook.astype(np.float)
    dsts = misc.nan_robust_hamming(codebook.reshape((R*C,-1)),other_codebook.reshape((R*C,-1)))

    fp=np.sum(np.min(dsts,axis=0)>tolerated_error) # FP = none of our barcodes are within tolerated error of theirs
    fn=np.sum(np.min(dsts,axis=1)>tolerated_error) # FN = none of their barcodes are within tolerated error of ours

    fdr=fp/other_codebook.shape[-1]
    dr=1.0 - (fn/codebook.shape[-1])

    true_detects = codebook.shape[-1] - fn

    idx1,idx2=np.where(dsts<=tolerated_error)

    barcode_pairing=BarcodePairing(np.c_[idx1,idx2])

    return BarcodeFPFNResult(fn,fp,fdr,dr,barcode_pairing,true_detects)

def meanmin_divergence(u,v):
    '''
    Input
    - u, (NxD) matrix
    - v, (MxD) matrix
    Output:
        meanmin(u<v) = mean_i min_j |u[i]-v[j]|
    If u is a subset of v, meanmin=0
    Is u is nontrivial and v is empty, minmin = inf
    '''

    if len(u)==0: # then, by definition, l1 is a subset of l2
        return 0.0
    elif len(v)==0: # there's stuff in l1, but NOTHING in l2
        return np.inf
    else:
        import sklearn.neighbors
        X=sklearn.neighbors.BallTree(v)
        dists=X.query(u,k=1,return_distance=True)[0]
        return np.mean(dists)


def downsample1(x,ds,axis=0):
    newshape=np.array(x.shape,dtype=np.int)
    newshape[axis]=np.ceil(newshape[axis]/ds)
    newguy=np.zeros(newshape,dtype=x.dtype)

    for i in range(ds):
        sl=[slice(0,None) for i in range(len(x.shape))]
        sl[axis]=slice(i,None,ds)
        sl=tuple(sl)
        subx=x[sl]

        sl2=tuple([slice(0,s) for s in subx.shape])
        newguy[sl2]+=subx
    return newguy/ds

def downsample_nd(x,ds):
    if isinstance(ds,int):
        ds=np.full(len(x.shape),ds)
    for i in range(len(x.shape)):
        x=downsample1(x,ds[i],axis=i)
    return x

@dataclasses.dataclass
class Benchmark:
    description: str
    name: str
    version: int
    X: np.array
    codebook: np.array
    rolonies: pd.DataFrame
    GT_voxels: Optional[list] = None  # list of length J.
    GT_meshes: Optional[list] = None  # list of (vertices,faces) of length J
    units: Optional[str] = None # information about voxel units,
    translations: Optional[np.array] = None # information about how it SHOULD be registered

    def __post_init__(self):
        self.n_spots=len(self.rolonies)
        self.n_genes=self.codebook.shape[-1]
        if 'status' not in self.rolonies:
            self.rolonies['status']=np.full(len(self.rolonies),'good',dtype='U40')
        if 'remarks' not in self.rolonies:
            self.rolonies['remarks']=np.full(len(self.rolonies),'',dtype='U40')
        self.n_good_spots=np.sum(self.rolonies['status']=='good')
        if type(self.GT_voxels) == type(None):
            self.GT_voxels = pd.DataFrame(data = [], columns = ['j','m0','m1','m2'])

    def downsample(self,dsd):
        R,C=self.codebook.shape[:2]
        bc3=self.copy()
        bc3.X=np.array([[downsample_nd(bc3.X[r,c],dsd) for c in range(C)] for r in range(R)])
        bc3.rolonies['m0']=np.require(bc3.rolonies['m0']//dsd,dtype=np.int)
        bc3.rolonies['m1']=np.require(bc3.rolonies['m1']//dsd,dtype=np.int)
        bc3.rolonies['m2']=np.require(bc3.rolonies['m2']//dsd,dtype=np.int)
        return bc3

    def copy(self,copy_imagestack=False,copy_codebook=False):
        if copy_imagestack:
            X=self.X.copy()
        else:
            X=self.X

        if copy_codebook:
            codebook=self.codebook.copy()
        else:
            codebook=self.codebook

        return Benchmark(
            self.description,
            self.name,
            self.version,
            X,
            codebook,
            self.rolonies.copy()
        )

    def save_hdf5(self,fn):
        with h5py.File(fn,'w') as f:
            for nm in ['description','name','version','units']:
                if getattr(self,nm) is not None:
                    f.attrs[nm]=getattr(self,nm)
            f.create_dataset('X',data=self.X)
            f.create_dataset('codebook',data=self.codebook)
            f.create_group('rolonies')
            for nm in ['j','m0','m1','m2']:
                ds=np.array(self.rolonies[nm]).astype(np.int)
                f.create_dataset('rolonies/'+nm,data=ds)
            for nm in ['remarks','status']:
                ds=np.array(self.rolonies[nm]).astype("S")
                f.create_dataset('rolonies/'+nm,data=ds)

            if self.translations is not None:
                f.create_dataset('translations',data=self.translations)

            if self.GT_voxels is not None:
                f.create_group('GT_voxels')
                for nm in ['j','m0','m1','m2']:
                    ds=np.array(self.GT_voxels[nm]).astype(np.int)
                    f.create_dataset('GT_voxels/'+nm,data=ds)

            if self.GT_meshes is not None:
                f.create_group('GT_meshes')
                self.v_list = [mesh.vertices for mesh in self.GT_meshes]
                self.f_list = [mesh.faces for mesh in self.GT_meshes]
                for i, (vertices,faces) in enumerate(zip(self.v_list, self.f_list)):
                    f.create_dataset('GT_meshes/'+str(i)+'/vertices', data = vertices)
                    f.create_dataset('GT_meshes/'+str(i)+'/faces', data = faces)

    def create_new_benchmark_with_more_rolonies(self,df):
        df=df.copy()
        if 'remarks' not in df:
            df['remarks']=np.zeros(len(df),dtype='U80')
        if 'status' not in df:
            df['status']=np.full(len(df),'good',dtype='U80')
        df['status'].fillna(value='good',inplace=True)

        rolonies=pd.concat([self.rolonies,df],ignore_index=True)
        return Benchmark(
            self.description,
            self.name,
            self.version,
            self.X,
            self.codebook,
            rolonies
        )

    def voxel_meanmin_divergences(self,df,barcode_pairing=None,use_tqdm_notebook=False):
        '''
        Input:
        - df, a dataframe of rolonies
        - [optional] barcode_pairing, matching (js from self.rolonies) <--> (js from df)

        Output:
        - us_c_them_errors -- for each j, the failure of our voxels to be a subset of their voxels
        - them_c_us_errors -- for each j, the failure of their voxels to be a subset of our voxels
        - unmatched_barcodes -- for each j, whether that barcode was simply absent from the barcode pairing
        '''

        us_c_them_errors=np.zeros(self.n_genes)
        them_c_us_errors=np.zeros(self.n_genes)

        if barcode_pairing is not None:
            assert barcode_pairing.book2_maps_unambiguously,"some of the df barcodes are mapped to more than one of our barcodes!"

        for j in misc.maybe_trange(self.n_genes,use_tqdm_notebook):
            l1=self.GT_voxels[self.GT_voxels['j']==j][['m0','m1','m2']]

            if barcode_pairing is not None:
                l2=df[df['j'].isin(barcode_pairing.book1_lookup[j])][['m0','m1','m2']]
            else:
                l2=df[df['j']==j][['m0','m1','m2']]

            us_c_them_errors[j]=meanmin_divergence(l1,l2) # if l1 is subset of l2 -- >, l1 fails to cover l2
            them_c_us_errors[j]=meanmin_divergence(l2,l1)

        unmatched_barcodes=np.zeros(self.n_genes,dtype=np.bool)
        if barcode_pairing is not None:
            for j in range(self.n_genes):
                if len(barcode_pairing.book1_lookup[j])==0:
                    unmatched_barcodes[j]=True

        return us_c_them_errors,them_c_us_errors,unmatched_barcodes

    def rolony_fpfn(self,df,radius,good_subset=None):
        if len(df)==0:
            noro=locsdf.locs_and_j_to_df(
                np.zeros((0,3),dtype=np.int),
                np.zeros(0,dtype=np.int),
            ),
            return RolonyFPFNResult(
                fn=self.n_spots,
                fp=0,
                fn_indices=np.zeros(0,dtype=np.int),
                fp_indices=np.zeros(0,dtype=np.int),
                fp_rolonies=noro,
                fn_rolonies=self.rolonies.copy(),
                agreement_rolonies=noro,
            )

        my_locs=np.c_[
            self.rolonies['m0'],
            self.rolonies['m1'],
            self.rolonies['m2']
        ]
        my_j=np.array(self.rolonies['j'])

        their_locs=np.c_[
            df['m0'],
            df['m1'],
            df['m2'],
        ]
        their_j=np.array(df['j'])

        dsts=sp.spatial.distance.cdist(my_locs,their_locs)

        agreement=(my_j[:,None]==their_j[None,:])
        dsts[~agreement]=np.inf # if the genes don't agree, it doesn't count
        dsts[self.rolonies['status']=='bad']=np.inf # these don't count


        # of the spots that we have that are good
        # how many are in df?
        goodies=self.rolonies['status']=='good'
        if good_subset is not None:
            goodies=goodies&good_subset
        good_locs=my_locs[goodies]
        good_j=my_j[goodies]
        dists_from_goods_to_closest_in_them = np.min(dsts[goodies],axis=1)
        missing_goodies=dists_from_goods_to_closest_in_them>radius
        spots_they_missed=np.sum(missing_goodies)

        # of the spots that they have
        # how many spots do we have?
        dists_from_them_to_closest_in_me_that_isnt_bad = np.min(dsts,axis=0)
        fantasized_bad=dists_from_them_to_closest_in_me_that_isnt_bad>radius
        spots_they_made_up=np.sum(fantasized_bad)

        return RolonyFPFNResult(
            fn=spots_they_missed,
            fp=spots_they_made_up,
            fn_indices=np.where(goodies)[0][missing_goodies], # fn_indices[3] says which benchmark spot we failed at
            fp_indices=np.where(fantasized_bad)[0],
            fn_rolonies=locsdf.locs_and_j_to_df(
                good_locs[missing_goodies],
                good_j[missing_goodies]
            ),
            fp_rolonies=locsdf.locs_and_j_to_df(
                their_locs[fantasized_bad],
                their_j[fantasized_bad],
            ),
            agreement_rolonies=locsdf.locs_and_j_to_df(
                their_locs[~fantasized_bad],
                their_j[~fantasized_bad],
            )
        )


    def __repr__(self):
        return 'Benchmark(description="'+self.description+'",...)'

def query_onehot_codebook(codebook,s):
    assert len(s)==codebook.shape[0]
    good=np.ones(codebook.shape[-1],dtype=np.bool)
    for i,c in enumerate(s):
        if c=='?':
            pass
        else:
            c=int(c)
            good=good&codebook[i,c]
    return np.where(good)[0]

def load_h5py(fn):
    dct={}
    with h5py.File(fn,'r') as f:
        for nm in ['description','name','version','units']:
            dct[nm]=f.attrs[nm] if nm in f.attrs else None
        dct['X']=f['X'][:]
        dct['codebook']=f['codebook'][:]

        rn={}
        for nm in ['j','m0','m1','m2']:
            rn[nm]=f['rolonies/'+nm][:].astype(np.int)
        for nm in ['remarks','status']:
            rn[nm]=f['rolonies/'+nm][:].astype('U')
        dct['rolonies']=pd.DataFrame(rn)

        if 'GT_voxels' in f:
            rn={}
            for nm in ['j','m0','m1','m2']:
                rn[nm]=f['GT_voxels/'+nm][:].astype(np.int)
            dct['GT_voxels']=pd.DataFrame(rn)
        else:
            dct['GT_voxels']=None

<<<<<<< HEAD
=======
        if 'translations' in f:
            dct['translations']=f['translations'][:]
        else:
            dct['translations']=None


>>>>>>> d0435534
        if 'GT_meshes' in f:
            mesh_list = []
            for i in range(len(f['GT_meshes'])):
                vertices =  f['GT_meshes/'+str(i)+'/vertices']
                faces = f['GT_meshes/'+str(i)+'/faces']
                import trimesh
                mesh_list.append(trimesh.Trimesh(vertices, faces, process=False))
            dct['GT_meshes'] = mesh_list
        else:
            dct['GT_meshes']=None


    bc=Benchmark(**dct)
    bc.source_fn=fn
    return bc<|MERGE_RESOLUTION|>--- conflicted
+++ resolved
@@ -386,15 +386,11 @@
         else:
             dct['GT_voxels']=None
 
-<<<<<<< HEAD
-=======
         if 'translations' in f:
             dct['translations']=f['translations'][:]
         else:
             dct['translations']=None
 
-
->>>>>>> d0435534
         if 'GT_meshes' in f:
             mesh_list = []
             for i in range(len(f['GT_meshes'])):
