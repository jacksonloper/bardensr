import h5py
import dataclasses
import numpy as np
import collections
import pandas as pd
import scipy as sp
import scipy.spatial
from typing import Optional
import tqdm
import trimesh

def _locs_and_j_to_df(locs,j):
    return pd.DataFrame(dict(
        m0=locs[:,0],
        m1=locs[:,1],
        m2=locs[:,2],
        j=j
    ))

@dataclasses.dataclass
class RolonyFPFNResult:
    fn:int
    fp:int
    fn_indices:np.array
    fp_indices:np.array
    fn_rolonies:pd.DataFrame
    fp_rolonies:pd.DataFrame
    agreement_rolonies:pd.DataFrame


@dataclasses.dataclass
class BarcodePairing:
    pairing_list:np.array

    def __post_init__(self):
        self.book1_lookup=collections.defaultdict(set)
        self.book2_lookup=collections.defaultdict(set)
        for i,j in self.pairing_list:
            self.book1_lookup[i].add(j)
            self.book2_lookup[j].add(i)

        self.book1_maps_unambiguously = (np.max([len(self.book1_lookup[j]) for j in self.book1_lookup])<=1)
        self.book2_maps_unambiguously = (np.max([len(self.book2_lookup[j]) for j in self.book2_lookup])<=1)

<<<<<<< HEAD
=======
        
>>>>>>> bb50e442
@dataclasses.dataclass
class BarcodeFPFNResult:
    fn:int
    fp:int
    fdr:float
    dr:float
    barcode_pairing:BarcodePairing

    def __repr__(self):
        return f'[barcode comparison: fdr={self.fdr*100:.1f}%, dr={self.dr*100:.1f}%]'

def codebook_comparison(codebook,other_codebook,tolerated_error=0,strict=False):
    '''
    Attempt to match each code in codebook with a code in other_codebook,
    up to a tolerated error level.

    If strict=False and the entries of a barcode has nans in it,
    we don't consider disagreements there to be errors (just missingness).
    '''

    R,C,J=codebook.shape


    codebook=codebook.astype(np.float)
    other_codebook=other_codebook.astype(np.float)
    diffs = np.abs(codebook[:,:,:,None]-other_codebook[:,:,None,:])
    if strict:
        diffs[np.isnan(diffs)]=1
    else:
        diffs[np.isnan(diffs)]=0
    dsts = np.sum(diffs,axis=(0,1)) # J1 x J2

    fp=np.sum(np.min(dsts,axis=0)>tolerated_error) # FP = none of our barcodes are within tolerated error of theirs
    fn=np.sum(np.min(dsts,axis=1)>tolerated_error) # FN = none of their barcodes are within tolerated error of ours

    fdr=fp/other_codebook.shape[-1]
    dr=1.0 - (fn/codebook.shape[-1])

    # get a pairing -- for each of entries in the codebook, find (at least one!) entry in other_codebook
    idx1=[]
    idx2=[]
    for i in range(dsts.shape[0]):  # == range(J1)
        best=np.argmin(dsts[i])
        if dsts[i,best]<=tolerated_error:
            idx1.append(i)
            idx2.append(best)

    barcode_pairing=BarcodePairing(np.c_[idx1,idx2])

    return BarcodeFPFNResult(fn,fp,fdr,dr,barcode_pairing)

def meanmin_divergence(u,v):
    '''
    Input
    - u, (NxD) matrix
    - v, (MxD) matrix

    Output:

<<<<<<< HEAD
        meanmin(u<v) = mean_i min_j |u[i]-v[j]|

    If u is a subset of v, meanmin=0

=======
def meanmin_divergence(u,v):
    '''
    Input
    - u, (NxD) matrix
    - v, (MxD) matrix
    Output:
        meanmin(u<v) = mean_i min_j |u[i]-v[j]|
    If u is a subset of v, meanmin=0
>>>>>>> bb50e442
    Is u is nontrivial and v is empty, minmin = inf
    '''

    if len(u)==0: # then, by definition, l1 is a subset of l2
        return 0.0
    elif len(v)==0: # there's stuff in l1, but NOTHING in l2
        return np.inf
    else:
        import sklearn.neighbors
        X=sklearn.neighbors.BallTree(u)
        dists=X.query(v,k=1,return_distance=True)
        return np.mean(dists)



def downsample1(x,ds,axis=0):
    newshape=np.array(x.shape,dtype=np.int)
    newshape[axis]=np.ceil(newshape[axis]/ds)
    newguy=np.zeros(newshape,dtype=x.dtype)

    for i in range(ds):
        sl=[slice(0,None) for i in range(len(x.shape))]
        sl[axis]=slice(i,None,ds)
        sl=tuple(sl)
        subx=x[sl]

        sl2=tuple([slice(0,s) for s in subx.shape])
        newguy[sl2]+=subx
    return newguy/ds

def downsample_nd(x,ds):
    if isinstance(ds,int):
        ds=np.full(len(x.shape),ds)
    for i in range(len(x.shape)):
        x=downsample1(x,ds[i],axis=i)
    return x

@dataclasses.dataclass
class Benchmark:
    description: str
    name: str
    version: int
    X: np.array
    codebook: np.array
    rolonies: pd.DataFrame
<<<<<<< HEAD
    GT_voxels: Optional[list] = None  # list of length J.
=======
    GT_voxels: Optional[list] = None  # list of length J. 
    GT_meshes: Optional[list] = None  # list of length J. 
>>>>>>> bb50e442

    def __post_init__(self):
        self.n_spots=len(self.rolonies)
        self.n_genes=self.codebook.shape[-1]
        if 'status' not in self.rolonies:
            self.rolonies['status']=np.full(len(self.rolonies),'good',dtype='U40')
        if 'remarks' not in self.rolonies:
            self.rolonies['remarks']=np.full(len(self.rolonies),'',dtype='U40')
        self.n_good_spots=np.sum(self.rolonies['status']=='good')
        if type(self.GT_voxels) == type(None):
            self.GT_voxels = pd.DataFrame(data = [], columns = ['j','m0','m1','m2'])

    def downsample(self,dsd):
        R,C=self.codebook.shape[:2]
        bc3=self.copy()
        bc3.X=np.array([[downsample_nd(bc3.X[r,c],dsd) for c in range(C)] for r in range(R)])
        bc3.rolonies['m0']=np.require(bc3.rolonies['m0']//dsd,dtype=np.int)
        bc3.rolonies['m1']=np.require(bc3.rolonies['m1']//dsd,dtype=np.int)
        bc3.rolonies['m2']=np.require(bc3.rolonies['m2']//dsd,dtype=np.int)
        return bc3

    def copy(self,copy_imagestack=False,copy_codebook=False):
        if copy_imagestack:
            X=self.X.copy()
        else:
            X=self.X

        if copy_codebook:
            codebook=self.codebook.copy()
        else:
            codebook=self.codebook

        return Benchmark(
            self.description,
            self.name,
            self.version,
            X,
            codebook,
            self.rolonies.copy()
        )

    def save_hdf5(self,fn):
        with h5py.File(fn,'w') as f:
            for nm in ['description','name','version']:
                f.attrs[nm]=getattr(self,nm)
            f.create_dataset('X',data=self.X)
            f.create_dataset('codebook',data=self.codebook)
            f.create_group('rolonies')
            for nm in ['j','m0','m1','m2']:
                ds=np.array(self.rolonies[nm]).astype(np.int)
                f.create_dataset('rolonies/'+nm,data=ds)
            for nm in ['remarks','status']:
                ds=np.array(self.rolonies[nm]).astype("S")
                f.create_dataset('rolonies/'+nm,data=ds)
            f.create_group('GT_voxels')
            for nm in ['j','m0','m1','m2']:
                ds=np.array(self.GT_voxels[nm]).astype(np.int)
                f.create_dataset('GT_voxels/'+nm,data=ds)            
            f.create_group('GT_meshes')
            self.v_list = [mesh.vertices for mesh in self.GT_meshes]
            self.f_list = [mesh.faces for mesh in self.GT_meshes]
            for i, (vertices,faces) in enumerate(zip(self.v_list, self.f_list)):                
                f.create_dataset('GT_meshes/'+str(i)+'/vertices', data = vertices)
                f.create_dataset('GT_meshes/'+str(i)+'/faces', data = faces)
                

    def create_new_benchmark_with_more_rolonies(self,df):
        df=df.copy()
        if 'remarks' not in df:
            df['remarks']=np.zeros(len(df),dtype='U80')
        if 'status' not in df:
            df['status']=np.full(len(df),'good',dtype='U80')
        df['status'].fillna(value='good',inplace=True)

        rolonies=pd.concat([self.rolonies,df],ignore_index=True)
        return Benchmark(
            self.description,
            self.name,
            self.version,
            self.X,
            self.codebook,
            rolonies
        )

    def voxel_meanmin_divergences(self,df,barcode_pairing=None):
        '''
        Input:
        - df, a dataframe of rolonies
        - [optional] barcode_pairing, matching (js from self.rolonies) <--> (js from df)

        Output:
        - us_c_them_errors -- for each j, the failure of our voxels to be a subset of their voxels
        - them_c_us_errors -- for each j, the failure of their voxels to be a subset of our voxels
        - unmatched_barcodes -- for each j, whether that barcode was simply absent from the barcode pairing
        '''

        us_c_them_errors=np.zeros(self.n_genes)
        them_c_us_errors=np.zeros(self.n_genes)

        if barcode_pairing is not None:
            assert barcode_pairing.book2_maps_unambiguously,"some of the df barcodes are mapped to more than one of our barcodes!"

<<<<<<< HEAD
=======
    def voxel_meanmin_divergences(self,df,barcode_pairing=None):
        '''
        Input:
        - df, a dataframe of rolonies
        - [optional] barcode_pairing, matching (js from self.rolonies) <--> (js from df)
        Output:
        - us_c_them_errors -- for each j, the failure of our voxels to be a subset of their voxels
        - them_c_us_errors -- for each j, the failure of their voxels to be a subset of our voxels
        - unmatched_barcodes -- for each j, whether that barcode was simply absent from the barcode pairing
        '''

        us_c_them_errors=np.zeros(self.n_genes)
        them_c_us_errors=np.zeros(self.n_genes)

        if barcode_pairing is not None:
            assert barcode_pairing.book2_maps_unambiguously,"some of the df barcodes are mapped to more than one of our barcodes!"

>>>>>>> bb50e442
        for j in range(self.n_genes):
            l1=self.rolonies[self.rolonies['j']==j][['m0','m1','m2']]

            if barcode_pairing is not None:
                l2=df[df['j'].isin(barcode_pairing.book1_lookup[j])][['m0','m1','m2']]
            else:
                l2=df[df['j']==j][['m0','m1','m2']]

<<<<<<< HEAD
            us_c_them_errors[j]=meanmin_divergence(l1,l2)
=======
            us_c_them_errors[j]=meanmin_divergence(l1,l2) # if l1 is subset of l2 -- >, l1 fails to cover l2
>>>>>>> bb50e442
            them_c_us_errors[j]=meanmin_divergence(l2,l1)

        unmatched_barcodes=np.zeros(self.n_genes,dtype=np.bool)
        if barcode_pairing is not None:
            for j in range(self.n_genes):
                if len(barcode_pairing.book1_lookup[j])==0:
                    unmatched_barcodes[j]=True

        return us_c_them_errors,them_c_us_errors,unmatched_barcodes

    def rolony_fpfn(self,df,radius,good_subset=None):
        if len(df)==0:
            noro=_locs_and_j_to_df(
                np.zeros((0,3),dtype=np.int),
                np.zeros(0,dtype=np.int),
            ),
            return RolonyFPFNResult(
                fn=self.n_spots,
                fp=0,
                fn_indices=np.zeros(0,dtype=np.int),
                fp_indices=np.zeros(0,dtype=np.int),
                fp_rolonies=noro,
                fn_rolonies=self.rolonies.copy(),
                agreement_rolonies=noro,
            )

        my_locs=np.c_[
            self.rolonies['m0'],
            self.rolonies['m1'],
            self.rolonies['m2']
        ]
        my_j=np.array(self.rolonies['j'])

        their_locs=np.c_[
            df['m0'],
            df['m1'],
            df['m2'],
        ]
        their_j=np.array(df['j'])

        dsts=sp.spatial.distance.cdist(my_locs,their_locs)

        agreement=(my_j[:,None]==their_j[None,:])
        dsts[~agreement]=np.inf # if the genes don't agree, it doesn't count
        dsts[self.rolonies['status']=='bad']=np.inf # these don't count


        # of the spots that we have that are good
        # how many are in df?
        goodies=self.rolonies['status']=='good'
        if good_subset is not None:
            goodies=goodies&good_subset
        good_locs=my_locs[goodies]
        good_j=my_j[goodies]
        dists_from_goods_to_closest_in_them = np.min(dsts[goodies],axis=1)
        missing_goodies=dists_from_goods_to_closest_in_them>radius
        spots_they_missed=np.sum(missing_goodies)

        # of the spots that they have
        # how many spots do we have?
        dists_from_them_to_closest_in_me_that_isnt_bad = np.min(dsts,axis=0)
        fantasized_bad=dists_from_them_to_closest_in_me_that_isnt_bad>radius
        spots_they_made_up=np.sum(fantasized_bad)

        return RolonyFPFNResult(
            fn=spots_they_missed,
            fp=spots_they_made_up,
            fn_indices=np.where(goodies)[0][missing_goodies], # fn_indices[3] says which benchmark spot we failed at
            fp_indices=np.where(fantasized_bad)[0],
            fn_rolonies=_locs_and_j_to_df(
                good_locs[missing_goodies],
                good_j[missing_goodies]
            ),
            fp_rolonies=_locs_and_j_to_df(
                their_locs[fantasized_bad],
                their_j[fantasized_bad],
            ),
            agreement_rolonies = _locs_and_j_to_df(
                their_locs[~fantasized_bad],
                their_j[~fantasized_bad],
            )
        )


    def __repr__(self):
        return 'Benchmark(description="'+self.description+'",...)'

def query_onehot_codebook(codebook,s):
    assert len(s)==codebook.shape[0]
    good=np.ones(codebook.shape[-1],dtype=np.bool)
    for i,c in enumerate(s):
        if c=='?':
            pass
        else:
            c=int(c)
            good=good&codebook[i,c]
    return np.where(good)[0]

def load_h5py(fn):
    dct={}
    with h5py.File(fn,'r') as f:
        for nm in ['description','name','version']:
            dct[nm]=f.attrs[nm]
        dct['X']=f['X'][:]
        dct['codebook']=f['codebook'][:]

        rn={}
        for nm in ['j','m0','m1','m2']:
            rn[nm]=f['rolonies/'+nm][:].astype(np.int)
        for nm in ['remarks','status']:
            rn[nm]=f['rolonies/'+nm][:].astype('U')
        dct['rolonies']=pd.DataFrame(rn)

        rn={}
        for nm in ['j','m0','m1','m2']:
            rn[nm]=f['GT_voxels/'+nm][:].astype(np.int)
        dct['GT_voxels']=pd.DataFrame(rn)        

        mesh_list = []    
        for i in range(len(f['GT_meshes'])):
            vertices =  f['GT_meshes/'+str(i)+'/vertices']
            faces = f['GT_meshes/'+str(i)+'/faces']
            mesh_list.append(trimesh.Trimesh(vertices, faces, process=False))
        dct['GT_meshes'] = mesh_list
    
    
    bc=Benchmark(**dct)
    bc.source_fn=fn
    return bc<|MERGE_RESOLUTION|>--- conflicted
+++ resolved
@@ -42,10 +42,7 @@
         self.book1_maps_unambiguously = (np.max([len(self.book1_lookup[j]) for j in self.book1_lookup])<=1)
         self.book2_maps_unambiguously = (np.max([len(self.book2_lookup[j]) for j in self.book2_lookup])<=1)
 
-<<<<<<< HEAD
-=======
-        
->>>>>>> bb50e442
+
 @dataclasses.dataclass
 class BarcodeFPFNResult:
     fn:int
@@ -105,12 +102,6 @@
 
     Output:
 
-<<<<<<< HEAD
-        meanmin(u<v) = mean_i min_j |u[i]-v[j]|
-
-    If u is a subset of v, meanmin=0
-
-=======
 def meanmin_divergence(u,v):
     '''
     Input
@@ -119,7 +110,6 @@
     Output:
         meanmin(u<v) = mean_i min_j |u[i]-v[j]|
     If u is a subset of v, meanmin=0
->>>>>>> bb50e442
     Is u is nontrivial and v is empty, minmin = inf
     '''
 
@@ -165,12 +155,8 @@
     X: np.array
     codebook: np.array
     rolonies: pd.DataFrame
-<<<<<<< HEAD
     GT_voxels: Optional[list] = None  # list of length J.
-=======
-    GT_voxels: Optional[list] = None  # list of length J. 
-    GT_meshes: Optional[list] = None  # list of length J. 
->>>>>>> bb50e442
+    GT_meshes: Optional[list] = None  # list of length J.
 
     def __post_init__(self):
         self.n_spots=len(self.rolonies)
@@ -228,14 +214,14 @@
             f.create_group('GT_voxels')
             for nm in ['j','m0','m1','m2']:
                 ds=np.array(self.GT_voxels[nm]).astype(np.int)
-                f.create_dataset('GT_voxels/'+nm,data=ds)            
+                f.create_dataset('GT_voxels/'+nm,data=ds)
             f.create_group('GT_meshes')
             self.v_list = [mesh.vertices for mesh in self.GT_meshes]
             self.f_list = [mesh.faces for mesh in self.GT_meshes]
-            for i, (vertices,faces) in enumerate(zip(self.v_list, self.f_list)):                
+            for i, (vertices,faces) in enumerate(zip(self.v_list, self.f_list)):
                 f.create_dataset('GT_meshes/'+str(i)+'/vertices', data = vertices)
                 f.create_dataset('GT_meshes/'+str(i)+'/faces', data = faces)
-                
+
 
     def create_new_benchmark_with_more_rolonies(self,df):
         df=df.copy()
@@ -273,8 +259,6 @@
         if barcode_pairing is not None:
             assert barcode_pairing.book2_maps_unambiguously,"some of the df barcodes are mapped to more than one of our barcodes!"
 
-<<<<<<< HEAD
-=======
     def voxel_meanmin_divergences(self,df,barcode_pairing=None):
         '''
         Input:
@@ -292,7 +276,6 @@
         if barcode_pairing is not None:
             assert barcode_pairing.book2_maps_unambiguously,"some of the df barcodes are mapped to more than one of our barcodes!"
 
->>>>>>> bb50e442
         for j in range(self.n_genes):
             l1=self.rolonies[self.rolonies['j']==j][['m0','m1','m2']]
 
@@ -301,11 +284,7 @@
             else:
                 l2=df[df['j']==j][['m0','m1','m2']]
 
-<<<<<<< HEAD
-            us_c_them_errors[j]=meanmin_divergence(l1,l2)
-=======
             us_c_them_errors[j]=meanmin_divergence(l1,l2) # if l1 is subset of l2 -- >, l1 fails to cover l2
->>>>>>> bb50e442
             them_c_us_errors[j]=meanmin_divergence(l2,l1)
 
         unmatched_barcodes=np.zeros(self.n_genes,dtype=np.bool)
@@ -422,16 +401,16 @@
         rn={}
         for nm in ['j','m0','m1','m2']:
             rn[nm]=f['GT_voxels/'+nm][:].astype(np.int)
-        dct['GT_voxels']=pd.DataFrame(rn)        
-
-        mesh_list = []    
+        dct['GT_voxels']=pd.DataFrame(rn)
+
+        mesh_list = []
         for i in range(len(f['GT_meshes'])):
             vertices =  f['GT_meshes/'+str(i)+'/vertices']
             faces = f['GT_meshes/'+str(i)+'/faces']
             mesh_list.append(trimesh.Trimesh(vertices, faces, process=False))
         dct['GT_meshes'] = mesh_list
-    
-    
+
+
     bc=Benchmark(**dct)
     bc.source_fn=fn
     return bc