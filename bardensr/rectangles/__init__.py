<<<<<<< HEAD
import numpy as np
=======
__all__= [
    'Rectangle',
    'LookGrabPut',
    'tile_up_nd'
]

>>>>>>> b765f02a
from .rectangle import Rectangle
from .tiling import LookGrabPut,tile_up_nd

def rectangle_intersection(st1,en1,st2,en2):
    st=np.array([st1,st2]).max(axis=0)
    en=np.array([en1,en2]).min(axis=0)

    assert en.shape==st.shape

    if (en<=st).any():
        return False,None,None
    else:
        return True,st,en

def pointcloud_in_box_test(pts,st,en,left_closed=True,right_closed=False):
    '''
    Input
    - st n-tensor
    - en n-tensor
    - pts (batch x n)
    - left_closed = True
    - right_closed = False

    Output: boolean indicating which pts fall inside box defined by

        prod_i [st[i],en[i])

    left_closed and right_closed control the kinds of intervals considered, i.e.

    True,False  --> prod_i [st[i],en[i])
    True,True   --> prod_i [st[i],en[i]]
    False,False --> prod_i (st[i],en[i])
    False,True  --> prod_i (st[i],en[i]]
    '''

    ndim=len(st)

    c1=operator.le if left_closed else operator.lt
    c2=operator.le if right_closed else operator.lt

    pts=np.require(pts)

    good = True
    for i,(st,en) in enumerate(zip(st,en)):
        good &= c1(st,pts[:, i]) & c2(pts[:,i],en)
    return good

def rect2slice(st,en,integerify=True):
    if integerify:
        return tuple([slice(int(np.ceil(a)),int(np.floor(b))) for (a,b) in zip(st,en)])
    else:
        return tuple([slice(a,b) for (a,b) in zip(st,en)])

def slice2rect(*slices):
    st=[]
    en=[]

    for x in slices:
        st.append(x.start)
        en.append(x.stop)

    return np.array(st),np.array(en)

def sliceit0(F,st2,en2,fill_value=0.0):
    '''
    Given a tensor F indicating the value of a function from (0,0,...) to F.shape

    find it's slice from st2 to en2, filling with "fill_value" if necessary.
    '''

    st1=np.zeros(len(F.shape),dtype=np.int)
    return sliceit(F,st1,st2,en2,fill_value=fill_value)

def scatter_ignoreoob(base,indices,values):
    '''
    Input:
    - base, an array (M0 x M1 x M2...Mn)
    - indices, an array (S x n)
    - vals, an array (S)

    Sets base[indices[i]]=vals[i], but if indices[i] is oob it is ignored
    '''

    shp=np.array(base.shape)
    good = (indices>=0).all(axis=1) & (indices<shp[None,:]).all(axis=1)
    base[tuple(indices[good].T)]=values[good]

def fill_ignoreoob(base, indices, value):
    '''
    Input:
    - base, an array (M0 x M1 x M2...Mn)
    - indices, an array (S x n)
    - value

    Sets base[indices[i]]=value, but if indices[i] is oob it is ignored
    '''

    shp = np.array(base.shape)
    good = (indices >= 0).all(axis=1) & (indices < shp[None, :]).all(axis=1)
    base[tuple(indices[good].T)] = value

def sliceit(F,st1,st2,en2,fill_value=0.0):
    '''
    Given a tensor F indicating the value of a function from st1 to st1+F.shape

    find it's slice from st2 to en2, filling with "fill_value" if necessary.
    '''

    st1=np.require(st1)
    st2=np.require(st2)
    en1=st1+np.r_[F.shape]
    en2=np.require(en2)

    gsize=en2-st2
    assert gsize.dtype==int
    assert F.shape==tuple(en1-st1)

    qualia,st,en = rectangle_intersection(st1,en1,st2,en2)

    if qualia:
        if fill_value is None:
            if (en-st!=st2-en2).any():
                raise Exception("Need a fill value for %s %s %s %s"%(st1,en1,st2,en2))
            rez = np.empty(gsize)
            rez[rect2slice(st-st2,en-st2)] = F[rect2slice(st-st1,en-st1)]
            return rez
        else:
            rez = np.ones(gsize)*fill_value
            rez[rect2slice(st-st2,en-st2)] = F[rect2slice(st-st1,en-st1)]
            return rez

    else:
        if fill_value is None:
            raise Exception("Need a fill value for %s %s %s %s"%(st1,en1,st2,en2))
        else:
            return np.ones(gsize)*fill_value<|MERGE_RESOLUTION|>--- conflicted
+++ resolved
@@ -1,13 +1,4 @@
-<<<<<<< HEAD
 import numpy as np
-=======
-__all__= [
-    'Rectangle',
-    'LookGrabPut',
-    'tile_up_nd'
-]
-
->>>>>>> b765f02a
 from .rectangle import Rectangle
 from .tiling import LookGrabPut,tile_up_nd
 
