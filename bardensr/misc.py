import numpy as np
import tempfile
import zipfile
import io
import os
import shutil
import tensorflow as tf

def argmax_nd(x):
    return np.unravel_index(np.argmax(x),x.shape)

def tf_model_to_wire(model):
    # save to the wire
    with tempfile.TemporaryDirectory() as tempdirname:
        tf.saved_model.save(model,tempdirname)
        shutil.make_archive(tempdirname+"/packed",'zip',tempdirname)
        with open(tempdirname+"/packed.zip",'rb') as f:
            packed_zipfile_string=f.read()
    return packed_zipfile_string

def tf_model_from_wire(s):
    # get out of the wire
    with tempfile.TemporaryDirectory() as tempdirname,io.BytesIO(s) as packed_zipfile_io:
        with zipfile.ZipFile(packed_zipfile_io) as zf:
            zf.extractall(tempdirname)
        model=tf.saved_model.load(tempdirname)

    return model

def calc_circum(V):
    '''
    input
    * V -- (batch x (d+1) x d) -- a simplex

    Output
    * circumcenters -- (batch,d)
    * circumradii -- (batch)
    '''

    '''
    Let

        diff = V[i,j1] - V[i,j2]
        diff = diff/np.linalg.norm(diff)

    Then circumcenter[i] must satisfy

        np.sum(circumcenter[i]*diff) == .5*np.sum(diff*(V[i,j1]+V[i,j2]))

    This forms a system we can work with to compute circumcenters
    and circumradii.
    '''

    directions = V[:,[0]] - V[:,1:]  # batch x d x d
    avgs = .5*(V[:,[0]] + V[:,1:]) # batch x d x d
    directions = directions / np.linalg.norm(directions,keepdims=True,axis=-1) # batch x d x d

    beta = np.sum(avgs*directions,axis=-1)

    circumcenters = np.linalg.solve(directions,beta) # batch x d
    circumradii = np.linalg.norm(circumcenters - V[:,0],axis=-1)

    return circumcenters,circumradii


def nan_robust_hamming(A,B):
    '''
    Input:
    - A (M x N1 )
    - B (M x N2 )

    Output
    - diffs (N1 x N2)

    diffs[i,j] = #{k: both A[i,k],B[i,k] are non-nan and A[i,k]!=B[i,k}
    '''

    M,N1=A.shape
    M,N2=A.shape

    differences=0

    for m in range(M):
        subdifferences = np.abs(A[m,:,None] - B[m,None,:]).astype(float) # N1 x N2

        # if one of the barcodes says it doesn't know about one of the frames
        # then we say that barcode doesnt disagree about that fram
        subdifferences[np.isnan(subdifferences)]=0

        # compute the total number of disagreements for each pair of barcodes
        differences+=subdifferences # N1 x N2

    return differences

def match_onehot(codebook,s):
    good=np.ones(codebook.shape[-1],dtype=np.bool)
    for r,c in enumerate(s):
        if c=='?':
            pass
        else:
            c=int(c)
            good=good&codebook[r,c,:]
    return np.where(good)[-1]

def maybe_trange(n,use_tqdm_notebook):
    if use_tqdm_notebook:
        import tqdm.notebook
        return tqdm.notebook.trange(n)
    else:
        return range(n)

def maybe_tqdm(n,use_tqdm_notebook,*args,**kwargs):
    if use_tqdm_notebook:
        import tqdm.notebook
        return tqdm.notebook.tqdm(n,*args,**kwargs)
    else:
        return n

<<<<<<< HEAD
def convert_codebook_to_onehot_form(codebook, C=None):
=======
def maybe_tqdm_ray(jobs,use_tqdm_notebook):
    import ray
    if use_tqdm_notebook:
        import tqdm.notebook
        def toit(job_ids):
            while job_ids:
                done,job_ids =ray.wait(job_ids)
                yield ray.get(done[0])
        return tqdm.notebook.tqdm(toit(jobs),total=len(jobs))
    else:
        return [ray.get(x) for x in jobs]


def convert_codebook_to_onehot_form(codebook):
>>>>>>> 5e90e7f5
    '''
    Input: codebook, JxR
    Output: codebook, RxCxJ
    '''
    J,R=codebook.shape
    if C == None:
        C=codebook.max()+1
    codes=np.eye(C,dtype=np.float)
    codes=np.concatenate([codes,np.full((1,C),np.nan)],axis=0)
    codebook=codes[codebook.ravel()].reshape((J,R,C))
    return np.transpose(codebook,[1,2,0])

def ray_batch(f,arglist,use_tqdm_notebook=False):
    try:
        import ray
    except ModuleNotFoundError:
        raise ModuleNotFoundError("batching methods require the ray package") from None

    assert ray.is_initialized(),'user should initialize ray with "import ray; ray.init()" before calling register_batched'

    if use_gpus:
        @ray.remote(num_gpus=1)
        def go(arg):
            ids=ray.get_gpu_ids()
            assert len(ids)==1
            gpuid=ids[0]
            with tf.device(f"gpu:{gpuid}"):
                return f(arg)
    else:
        go = ray.remote(f)

    jobs=[go.remote(arg) for arg in arglist]
    return misc.maybe_tqdm_ray(jobs, use_tqdm_notebook)<|MERGE_RESOLUTION|>--- conflicted
+++ resolved
@@ -116,9 +116,6 @@
     else:
         return n
 
-<<<<<<< HEAD
-def convert_codebook_to_onehot_form(codebook, C=None):
-=======
 def maybe_tqdm_ray(jobs,use_tqdm_notebook):
     import ray
     if use_tqdm_notebook:
@@ -132,8 +129,7 @@
         return [ray.get(x) for x in jobs]
 
 
-def convert_codebook_to_onehot_form(codebook):
->>>>>>> 5e90e7f5
+def convert_codebook_to_onehot_form(codebook,C=None):
     '''
     Input: codebook, JxR
     Output: codebook, RxCxJ
