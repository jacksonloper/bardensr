--- conflicted
+++ resolved
@@ -4,22 +4,12 @@
 
 This package is a collection of tools for dealing with spatial multiplexed data.  Specifically, we assume the following setup.
 
-<<<<<<< HEAD
-1. The samples.  There is a two- or three-dimensional object being examined.  In deference to the spatial transcriptomics applications, this object will hereafter be called the **"samples."** (*this could be tissues, or slide from the cell culture, as in Jellerts lab applications*) 
-2. The barcodes.  There are several different kinds of objects which manifest in the tissue (e.g. different types of rolonies in a spatial transcriptomics experiment).  Hereafter, each kind of object will be referred to as a **"barcodes."**  We will let J denote the total number of different barcodes.*note that barcodes can correspond to genes, but not necessary, for instance in the cellular barcoding applications barcodes are nucleotide sequence but not genes.*
-    2.  Second, apply a linear transformation to the blurred density, indepently for each voxel.  This linear transformation can be understood as an NxJ matrix.  It will hereafter be referred to as the **"codebook"** and the result will be called the **"noiseless imagestack"**.
-    3.  Finally, add noise to the noiseless imagestack.
-
-Put another way, slightly more concisely:
-- There are J different "barcodes" (e.g. 300 different barcodes labeling 300 RNA transcripts)
-=======
-- There are J different "genes" (e.g. 300 different kinds of RNA transcripts)
->>>>>>> f303f2e7
-- There is a grid of M0 x M1 x M2 "voxels" (e.g. 2048 x 2048 x 150 voxels)
-- There are N different "frames" (e.g. 7 imaging rounds and 4 channels = 28 frames)
-- There is an unobservable M0 x M1 x M2 x J "density" giving a nonnegative value for each barcodes at each voxel
-- There is a NxJ "codebook" matrix full of nonnegative numbers, indicating how much we expect a given barcode (j) to contribute to the observations at given frame (f).
-- We observe a N x M0 x M1 x M2 "imagestack" giving a nonnegative value for each frame at each voxel
+- There are `J` different "barcodes" (e.g. 300 different barcodes labeling 300 RNA transcripts)
+- There is a grid of `M0 x M1 x M2` "voxels" (e.g. 2048 x 2048 x 150 voxels)
+- There are `N` different "frames" (e.g. 7 imaging rounds and 4 channels = 28 frames)
+- There is an unobservable `M0 x M1 x M2 x J` "density" giving a nonnegative value for each barcodes (`j`) at each voxel (`m0,m1,m2`), indicating where the "**rolonies**" are. 
+- There is a `N x J` "codebook" matrix full of nonnegative numbers, indicating how much we expect a given barcode (`j`) to contribute to the observations at given frame (`n`).
+- We observe a `N x M0 x M1 x M2` "imagestack" giving a nonnegative value for each frame (`n`) at each voxel (`m0,m1,m2`).
 - Given the density, we assume the imagestack can be modelled by the following process: blur along the spatial dimensions, apply the codebook along the barcodes dimensions, and add noise.
 
 ## What can BarDensr do?
@@ -31,7 +21,7 @@
     - Given a density, attempt to identify bumps (e.g. individual rolonies).
 - Registration
     - Generate movies which can help identify if the imagestack has registration issues.
-    - Find translations of an imagestack so that for each frame the same voxel corresponds to the same physical location in the tissue.
+    - Find transformation of an imagestack so that for each frame the same voxel corresponds to the same physical location on the slices.
 - Preprocessing
     - GPU-accelerated background subtraction via Lucy-Richardson
     - Generate figures which can help identify colorbleed in the imagestack (and suggest a correction)
@@ -41,7 +31,7 @@
 - Given an imagestack, try to guess the codebook.
 - Correct vignetting artifacts in an imagestack.
 - Stitch several imagestacks together from different fields of view.
-- Find affine transformation of an imagestack so that for each frame the same voxel corresponds to the same physical location in the tissue.
+<!-- - Find affine transformation of an imagestack so that for each frame the same voxel corresponds to the same physical location on the slices. -->
 - Attempt to reconstruct cell morphology from a density.
 
 ## How do I use it?
